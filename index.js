var exec = require('child_process').exec
var fs = require('fs')
var path = require('path')

var area = require('@mapbox/geojson-area')
var geojsonhint = require('@mapbox/geojsonhint')
var bbox = require('@turf/bbox').default
var helpers = require('@turf/helpers')
var multiPolygon = helpers.multiPolygon
var polygon = helpers.polygon
var asynclib = require('async')
var jsts = require('jsts')
var rimraf = require('rimraf')
var overpass = require('query-overpass')
var yargs = require('yargs')

const ProgressStats = require('./progressStats')

var osmBoundarySources = require('./osmBoundarySources.json')
var zoneCfg = require('./timezones.json')
var expectedZoneOverlaps = require('./expectedZoneOverlaps.json')

const argv = yargs
  .option('included_zones', {
    description: 'Include specified zones',
    type: 'array'
  })
  .option('excluded_zones', {
    description: 'Exclude specified zones',
    type: 'array'
  })
  .option('downloads_dir', {
    description: 'Set the download location',
    default: './downloads',
    type: 'string'
  })
  .option('dist_dir', {
    description: 'Set the dist location',
    default: './dist',
    type: 'string'
  })
  .option('no_validation', {
    description: 'Skip validation',
    type: 'boolean'
  })
  .option('skip_zip', {
    description: 'Skip zip creation',
    type: 'boolean'
  })
  .option('skip_shapefile', {
    description: 'Skip shapefile creation',
    type: 'boolean'
  })
  .help()
  .strict()
  .alias('help', 'h')
  .argv

// Resolve the arguments with paths so relative paths become absolute.
const downloadsDir = path.resolve(argv.downloads_dir)
const distDir = path.resolve(argv.dist_dir)

// allow building of only a specified zones
let includedZones = []
let excludedZones = []
if (argv.included_zones || argv.excluded_zones) {
  if (argv.included_zones) {
    const newZoneCfg = {}
    includedZones = argv.included_zones
    includedZones.forEach((zoneName) => {
      newZoneCfg[zoneName] = zoneCfg[zoneName]
    })
    zoneCfg = newZoneCfg
  }
  if (argv.excluded_zones) {
    const newZoneCfg = {}
    excludedZones = argv.excluded_zones
    Object.keys(zoneCfg).forEach((zoneName) => {
      if (!excludedZones.includes(zoneName)) {
        newZoneCfg[zoneName] = zoneCfg[zoneName]
      }
    })
    zoneCfg = newZoneCfg
  }

  // filter out unneccessary downloads
  var newOsmBoundarySources = {}
  Object.keys(zoneCfg).forEach((zoneName) => {
    zoneCfg[zoneName].forEach((op) => {
      if (op.source === 'overpass') {
        newOsmBoundarySources[op.id] = osmBoundarySources[op.id]
      }
    })
  })

  osmBoundarySources = newOsmBoundarySources
}

var geoJsonReader = new jsts.io.GeoJSONReader()
var geoJsonWriter = new jsts.io.GeoJSONWriter()
var precisionModel = new jsts.geom.PrecisionModel(1000000)
var precisionReducer = new jsts.precision.GeometryPrecisionReducer(precisionModel)
var distZones = {}
var lastReleaseJSONfile
var minRequestGap = 4
var curRequestGap = 4

var safeMkdir = function (dirname, callback) {
  fs.mkdir(dirname, function (err) {
    if (err && err.code === 'EEXIST') {
      callback()
    } else {
      callback(err)
    }
  })
}

var debugGeo = function (op, a, b, reducePrecision) {
  var result

  if (reducePrecision) {
    a = precisionReducer.reduce(a)
    b = precisionReducer.reduce(b)
  }

  try {
    switch (op) {
      case 'union':
        result = a.union(b)
        break
      case 'intersection':
        result = a.intersection(b)
        break
      case 'intersects':
        result = a.intersects(b)
        break
      case 'diff':
        result = a.difference(b)
        break
      default:
        var err = new Error('invalid op: ' + op)
        throw err
    }
  } catch (e) {
    if (e.name === 'TopologyException') {
      console.log('Encountered TopologyException, retry with GeometryPrecisionReducer')
      return debugGeo(op, a, b, true)
    }
    console.log('op err')
    console.log(e)
    console.log(e.stack)
    fs.writeFileSync('debug_' + op + '_a.json', JSON.stringify(geoJsonWriter.write(a)))
    fs.writeFileSync('debug_' + op + '_b.json', JSON.stringify(geoJsonWriter.write(b)))
    throw e
  }

  return result
}

var fetchIfNeeded = function (file, superCallback, downloadCallback, fetchFn) {
  // check for file that got downloaded
  fs.stat(file, function (err) {
    if (!err) {
      // file found, skip download steps
      return superCallback()
    }
    // check for manual file that got fixed and needs validation
    var fixedFile = file.replace('.json', '_fixed.json')
    fs.stat(fixedFile, function (err) {
      if (!err) {
        // file found, return fixed file
        return downloadCallback(null, require(fixedFile))
      }
      // no manual fixed file found, download from overpass
      fetchFn()
    })
  })
}

var geoJsonToGeom = function (geoJson) {
  try {
    return geoJsonReader.read(JSON.stringify(geoJson))
  } catch (e) {
    console.error('error converting geojson to geometry')
    fs.writeFileSync('debug_geojson_read_error.json', JSON.stringify(geoJson))
    throw e
  }
}

var geomToGeoJson = function (geom) {
  return geoJsonWriter.write(geom)
}

var geomToGeoJsonString = function (geom) {
  return JSON.stringify(geoJsonWriter.write(geom))
}

const downloadProgress = new ProgressStats(
  'Downloading',
  Object.keys(osmBoundarySources).length
)

var downloadOsmBoundary = function (boundaryId, boundaryCallback) {
  var cfg = osmBoundarySources[boundaryId]
  var query = '[out:json][timeout:60];('
  if (cfg.way) {
    query += 'way'
  } else {
    query += 'relation'
  }
  var boundaryFilename = downloadsDir + '/' + boundaryId + '.json'
  var debug = 'getting data for ' + boundaryId
  var queryKeys = Object.keys(cfg)

  for (var i = queryKeys.length - 1; i >= 0; i--) {
    var k = queryKeys[i]
    if (k === 'way') continue
    var v = cfg[k]

    query += '["' + k + '"="' + v + '"]'
  }

  query += ';);out body;>;out meta qt;'

  downloadProgress.beginTask(debug, true)

  asynclib.auto({
    downloadFromOverpass: function (cb) {
      console.log('downloading from overpass')
      fetchIfNeeded(boundaryFilename, boundaryCallback, cb, function () {
        var overpassResponseHandler = function (err, data) {
          if (err) {
            console.log(err)
            console.log('Increasing overpass request gap')
            curRequestGap *= 2
            makeQuery()
          } else {
            console.log('Success, decreasing overpass request gap')
            curRequestGap = Math.max(minRequestGap, curRequestGap / 2)
            cb(null, data)
          }
        }
        var makeQuery = function () {
          console.log('waiting ' + curRequestGap + ' seconds')
          setTimeout(function () {
            overpass(query, overpassResponseHandler, { flatProperties: true })
          }, curRequestGap * 1000)
        }
        makeQuery()
      })
    },
    validateOverpassResult: ['downloadFromOverpass', function (results, cb) {
      var data = results.downloadFromOverpass
      if (!data.features) {
        var err = new Error('Invalid geojson for boundary: ' + boundaryId)
        return cb(err)
      }
      if (data.features.length === 0) {
        console.error('No data for the following query:')
        console.error(query)
        console.error('To read more about this error, please visit https://git.io/vxKQL')
        return cb(new Error('No data found for from overpass query'))
      }
      cb()
    }],
    saveSingleMultiPolygon: ['validateOverpassResult', function (results, cb) {
      var data = results.downloadFromOverpass
      var combined

      // union all multi-polygons / polygons into one
      for (var i = data.features.length - 1; i >= 0; i--) {
        var curOsmGeom = data.features[i].geometry
        const curOsmProps = data.features[i].properties
        if (
          (curOsmGeom.type === 'Polygon' || curOsmGeom.type === 'MultiPolygon') &&
          curOsmProps.type === 'boundary' // need to make sure enclaves aren't unioned
        ) {
          console.log('combining border')
          let errors = geojsonhint.hint(curOsmGeom)
          if (errors && errors.length > 0) {
            const stringifiedGeojson = JSON.stringify(curOsmGeom, null, 2)
            errors = geojsonhint.hint(stringifiedGeojson)
            console.error('Invalid geojson received in Overpass Result')
            console.error('Overpass query: ' + query)
            const problemFilename = boundaryId + '_convert_to_geom_error.json'
            fs.writeFileSync(problemFilename, stringifiedGeojson)
            console.error('saved problem file to ' + problemFilename)
            console.error('To read more about this error, please visit https://git.io/vxKQq')
            return cb(errors)
          }
          try {
            var curGeom = geoJsonToGeom(curOsmGeom)
          } catch (e) {
            console.error('error converting overpass result to geojson')
            console.error(e)

            fs.writeFileSync(boundaryId + '_convert_to_geom_error-all-features.json', JSON.stringify(data))
            return cb(e)
          }
          if (!combined) {
            combined = curGeom
          } else {
            combined = debugGeo('union', curGeom, combined)
          }
        }
      }
      try {
        fs.writeFile(boundaryFilename, geomToGeoJsonString(combined), cb)
      } catch (e) {
        console.error('error writing combined border to geojson')
        fs.writeFileSync(boundaryId + '_combined_border_convert_to_geom_error.json', JSON.stringify(data))
        return cb(e)
      }
    }]
  }, boundaryCallback)
}

var getTzDistFilename = function (tzid) {
  return distDir + '/' + tzid.replace(/\//g, '__') + '.json'
}

/**
 * Get the geometry of the requested source data
 *
 * @return {Object} geom  The geometry of the source
 * @param {Object} source  An object representing the data source
 *   must have `source` key and then either:
 *     - `id` if from a file
 *     - `id` if from a file
 */
var getDataSource = function (source) {
  var geoJson
  if (source.source === 'overpass') {
    geoJson = require(downloadsDir + '/' + source.id + '.json')
  } else if (source.source === 'manual-polygon') {
    geoJson = polygon(source.data).geometry
  } else if (source.source === 'manual-multipolygon') {
    geoJson = multiPolygon(source.data).geometry
  } else if (source.source === 'dist') {
    geoJson = require(getTzDistFilename(source.id))
  } else {
    var err = new Error('unknown source: ' + source.source)
    throw err
  }
  return geoJsonToGeom(geoJson)
}

/**
 * Post process created timezone boundary.
 * - remove small holes and exclaves
 * - reduce geometry precision
 *
 * @param  {Geometry} geom  The jsts geometry of the timezone
 * @param  {boolean} returnAsObject if true, return as object, otherwise return stringified
 * @return {Object|String}         geojson as object or stringified
 */
var postProcessZone = function (geom, returnAsObject) {
  // reduce precision of geometry
  const geojson = geomToGeoJson(precisionReducer.reduce(geom))

  // iterate through all polygons
  const filteredPolygons = []
  let allPolygons = geojson.coordinates
  if (geojson.type === 'Polygon') {
    allPolygons = [geojson.coordinates]
  }

  allPolygons.forEach((curPolygon, idx) => {
    // remove any polygon with very small area
    const polygonFeature = polygon(curPolygon)
    const polygonArea = area.geometry(polygonFeature.geometry)

    if (polygonArea < 1) return

    // find all holes
    const filteredLinearRings = []

    curPolygon.forEach((curLinearRing, lrIdx) => {
      if (lrIdx === 0) {
        // always keep first linearRing
        filteredLinearRings.push(curLinearRing)
      } else {
        const polygonFromLinearRing = polygon([curLinearRing])
        const linearRingArea = area.geometry(polygonFromLinearRing.geometry)

        // only include holes with relevant area
        if (linearRingArea > 1) {
          filteredLinearRings.push(curLinearRing)
        }
      }
    })

    filteredPolygons.push(filteredLinearRings)
  })

  // recompile to geojson string
  const newGeojson = {
    type: geojson.type
  }

  if (geojson.type === 'Polygon') {
    newGeojson.coordinates = filteredPolygons[0]
  } else {
    newGeojson.coordinates = filteredPolygons
  }

  return returnAsObject ? newGeojson : JSON.stringify(newGeojson)
}

const buildingProgress = new ProgressStats(
  'Building',
  Object.keys(zoneCfg).length
)

var makeTimezoneBoundary = function (tzid, callback) {
  buildingProgress.beginTask(`makeTimezoneBoundary for ${tzid}`, true)

  var ops = zoneCfg[tzid]
  var geom

  asynclib.eachSeries(ops, function (task, cb) {
    var taskData = getDataSource(task)
    console.log('-', task.op, task.id)
    if (task.op === 'init') {
      geom = taskData
    } else if (task.op === 'intersect') {
      geom = debugGeo('intersection', geom, taskData)
    } else if (task.op === 'difference') {
      geom = debugGeo('diff', geom, taskData)
    } else if (task.op === 'difference-reverse-order') {
      geom = debugGeo('diff', taskData, geom)
    } else if (task.op === 'union') {
      geom = debugGeo('union', geom, taskData)
    } else {
      var err = new Error('unknown op: ' + task.op)
      return cb(err)
    }
    cb()
  },
  function (err) {
    if (err) { return callback(err) }
    fs.writeFile(getTzDistFilename(tzid),
      postProcessZone(geom),
      callback)
  })
}

var loadDistZonesIntoMemory = function () {
  console.log('load zones into memory')
  var zones = Object.keys(zoneCfg)
  var tzid

  for (var i = 0; i < zones.length; i++) {
    tzid = zones[i]
    distZones[tzid] = getDataSource({ source: 'dist', id: tzid })
  }
}

var getDistZoneGeom = function (tzid) {
  return distZones[tzid]
}

var roundDownToTenth = function (n) {
  return Math.floor(n * 10) / 10
}

var roundUpToTenth = function (n) {
  return Math.ceil(n * 10) / 10
}

var formatBounds = function (bounds) {
  let boundsStr = '['
  boundsStr += roundDownToTenth(bounds[0]) + ', '
  boundsStr += roundDownToTenth(bounds[1]) + ', '
  boundsStr += roundUpToTenth(bounds[2]) + ', '
  boundsStr += roundUpToTenth(bounds[3]) + ']'
  return boundsStr
}

var validateTimezoneBoundaries = function () {
  const numZones = Object.keys(zoneCfg).length
  const validationProgress = new ProgressStats(
    'Validation',
    numZones * (numZones + 1) / 2
  )

  console.log('do validation... this may take a few minutes')
  var allZonesOk = true
  var zones = Object.keys(zoneCfg)
  var lastPct = 0
  var compareTzid, tzid, zoneGeom

  for (var i = 0; i < zones.length; i++) {
    tzid = zones[i]
    zoneGeom = getDistZoneGeom(tzid)

    for (var j = i + 1; j < zones.length; j++) {
      const curPct = Math.floor(validationProgress.getPercentage())
      if (curPct % 10 === 0 && curPct !== lastPct) {
        validationProgress.printStats('Validating zones', true)
        lastPct = curPct
      }
      compareTzid = zones[j]

      var compareZoneGeom = getDistZoneGeom(compareTzid)

      var intersects = false
      try {
        intersects = debugGeo('intersects', zoneGeom, compareZoneGeom)
      } catch (e) {
        console.warn('warning, encountered intersection error with zone ' + tzid + ' and ' + compareTzid)
      }
      if (intersects) {
        var intersectedGeom = debugGeo('intersection', zoneGeom, compareZoneGeom)
        var intersectedArea = intersectedGeom.getArea()

        if (intersectedArea > 0.0001) {
          // check if the intersected area(s) are one of the expected areas of overlap
          const allowedOverlapBounds = expectedZoneOverlaps[`${tzid}-${compareTzid}`] || expectedZoneOverlaps[`${compareTzid}-${tzid}`]
          const overlapsGeoJson = geoJsonWriter.write(intersectedGeom)

          // these zones are allowed to overlap in certain places, make sure the
          // found overlap(s) all fit within the expected areas of overlap
          if (allowedOverlapBounds) {
            // if the overlaps are a multipolygon, make sure each individual
            // polygon of overlap fits within at least one of the expected
            // overlaps
            let overlapsPolygons
            switch (overlapsGeoJson.type) {
              case 'MultiPolygon':
                overlapsPolygons = overlapsGeoJson.coordinates.map(
                  polygonCoords => ({
                    coordinates: polygonCoords,
                    type: 'Polygon'
                  })
                )
                break
              case 'Polygon':
                overlapsPolygons = [overlapsGeoJson]
                break
              case 'GeometryCollection':
                overlapsPolygons = []
                overlapsGeoJson.geometries.forEach(geom => {
                  if (geom.type === 'Polygon') {
                    overlapsPolygons.push(geom)
                  } else if (geom.type === 'MultiPolygon') {
                    geom.coordinates.forEach(polygonCoords => {
                      overlapsPolygons.push({
                        coordinates: polygonCoords,
                        type: 'Polygon'
                      })
                    })
                  }
                })
                break
              default:
                console.error('unexpected geojson overlap type')
                console.log(overlapsGeoJson)
                break
            }

            let allOverlapsOk = true
            overlapsPolygons.forEach((polygon, idx) => {
              const bounds = bbox(polygon)
              const polygonArea = area.geometry(polygon)
              if (
                polygonArea > 10 && // ignore small polygons
                !allowedOverlapBounds.some(allowedBounds =>
                  allowedBounds.bounds[0] <= bounds[0] && // minX
                    allowedBounds.bounds[1] <= bounds[1] && // minY
                    allowedBounds.bounds[2] >= bounds[2] && // maxX
                    allowedBounds.bounds[3] >= bounds[3] // maxY
                )
              ) {
                console.error(`Unexpected intersection (${polygonArea} area) with bounds: ${formatBounds(bounds)}`)
                allOverlapsOk = false
              }
            })

            if (allOverlapsOk) continue
          }

          // at least one unexpected overlap found, output an error and write debug file
          console.error('Validation error: ' + tzid + ' intersects ' + compareTzid + ' area: ' + intersectedArea)
          const debugFilename = tzid.replace(/\//g, '-') + '-' + compareTzid.replace(/\//g, '-') + '-overlap.json'
          fs.writeFileSync(
            debugFilename,
            JSON.stringify(overlapsGeoJson)
          )
          console.error('wrote overlap area as file ' + debugFilename)
          console.error('To read more about this error, please visit https://git.io/vx6nx')
          allZonesOk = false
        }
      }
      validationProgress.logNext()
    }
  }

  return allZonesOk ? null : 'Zone validation unsuccessful'
}

let oceanZoneBoundaries
let oceanZones = [
  { tzid: 'Etc/GMT-12', left: 172.5, right: 180 },
  { tzid: 'Etc/GMT-11', left: 157.5, right: 172.5 },
  { tzid: 'Etc/GMT-10', left: 142.5, right: 157.5 },
  { tzid: 'Etc/GMT-9', left: 127.5, right: 142.5 },
  { tzid: 'Etc/GMT-8', left: 112.5, right: 127.5 },
  { tzid: 'Etc/GMT-7', left: 97.5, right: 112.5 },
  { tzid: 'Etc/GMT-6', left: 82.5, right: 97.5 },
  { tzid: 'Etc/GMT-5', left: 67.5, right: 82.5 },
  { tzid: 'Etc/GMT-4', left: 52.5, right: 67.5 },
  { tzid: 'Etc/GMT-3', left: 37.5, right: 52.5 },
  { tzid: 'Etc/GMT-2', left: 22.5, right: 37.5 },
  { tzid: 'Etc/GMT-1', left: 7.5, right: 22.5 },
  { tzid: 'Etc/GMT', left: -7.5, right: 7.5 },
  { tzid: 'Etc/GMT+1', left: -22.5, right: -7.5 },
  { tzid: 'Etc/GMT+2', left: -37.5, right: -22.5 },
  { tzid: 'Etc/GMT+3', left: -52.5, right: -37.5 },
  { tzid: 'Etc/GMT+4', left: -67.5, right: -52.5 },
  { tzid: 'Etc/GMT+5', left: -82.5, right: -67.5 },
  { tzid: 'Etc/GMT+6', left: -97.5, right: -82.5 },
  { tzid: 'Etc/GMT+7', left: -112.5, right: -97.5 },
  { tzid: 'Etc/GMT+8', left: -127.5, right: -112.5 },
  { tzid: 'Etc/GMT+9', left: -142.5, right: -127.5 },
  { tzid: 'Etc/GMT+10', left: -157.5, right: -142.5 },
  { tzid: 'Etc/GMT+11', left: -172.5, right: -157.5 },
  { tzid: 'Etc/GMT+12', left: -180, right: -172.5 }
]

if (includedZones.length > 0) {
  oceanZones = oceanZones.filter(oceanZone => includedZones.indexOf(oceanZone) > -1)
}
if (excludedZones.length > 0) {
  oceanZones = oceanZones.filter(oceanZone => excludedZones.indexOf(oceanZone) === -1)
}

var addOceans = function (callback) {
  console.log('adding ocean boundaries')
  const zones = Object.keys(zoneCfg)

  const oceanProgress = new ProgressStats(
    'Oceans',
    oceanZones.length
  )

  oceanZoneBoundaries = oceanZones.map(zone => {
    oceanProgress.beginTask(zone.tzid, true)
    const geoJson = polygon([[
      [zone.left, 90],
      [zone.left, -90],
      [zone.right, -90],
      [zone.right, 90],
      [zone.left, 90]
    ]]).geometry

    let geom = geoJsonToGeom(geoJson)

    // diff against every zone
    zones.forEach(distZone => {
      geom = debugGeo('diff', geom, getDistZoneGeom(distZone))
    })

    return {
      geom: postProcessZone(geom, true),
      tzid: zone.tzid
    }
  })

  callback()
}

var combineAndWriteZones = function (callback) {
  var stream = fs.createWriteStream(distDir + '/combined.json')
  var streamWithOceans = fs.createWriteStream(distDir + '/combined-with-oceans.json')
  var zones = Object.keys(zoneCfg)

  stream.write('{"type":"FeatureCollection","features":[')
  streamWithOceans.write('{"type":"FeatureCollection","features":[')

  for (var i = 0; i < zones.length; i++) {
    if (i > 0) {
      stream.write(',')
      streamWithOceans.write(',')
    }
    var feature = {
      type: 'Feature',
      properties: { tzid: zones[i] },
      geometry: geomToGeoJson(getDistZoneGeom(zones[i]))
    }
    const stringified = JSON.stringify(feature)
    stream.write(stringified)
    streamWithOceans.write(stringified)
  }
  oceanZoneBoundaries.forEach(boundary => {
    streamWithOceans.write(',')
    var feature = {
      type: 'Feature',
      properties: { tzid: boundary.tzid },
      geometry: boundary.geom
    }
    streamWithOceans.write(JSON.stringify(feature))
  })
  asynclib.parallel([
    cb => {
      stream.end(']}', cb)
    },
    cb => {
      streamWithOceans.end(']}', cb)
    }
  ], callback)
}

var cleanDownloadsDir = function (cb) {
  // TODO:

  // list all files in downloads dir
  // for each file
  // if file does not exist in osmBoundarySources.json file, then remove
  cb()
}

var downloadLastRelease = function (cb) {
  // TODO:

  // download latest release info
  // determine last release version name
  lastReleaseJSONfile = `./dist/${lastReleaseName}.json`

  // check if file already downloaded, if so immediately callback
  fetchIfNeeded(lastReleaseJSONfile, cb, cb, function () {
    // find download link for geojson with oceans
    // download the latest release data into the dist directory
    // unzip geojson
    cb()
  })
}

var analyzeChangesFromLastRelease = function (cb) {
  // TODO

  // load last release data into memory

  // generate set of keys from last release and current

  // for each zone
  // diff current - last = additions
  // diff last - current = removals

  // write file of additions
  // write file of removals
  cb()
}

const autoScript = {
  makeDownloadsDir: function (cb) {
    overallProgress.beginTask('Creating downloads dir')
    safeMkdir(downloadsDir, cb)
  },
  makeDistDir: function (cb) {
    overallProgress.beginTask('Creating dist dir')
    safeMkdir(distDir, cb)
  },
  cleanDownloadsDir: ['makeDownloadsDir', function (results, cb) {
    overallProgress.beginTask('Cleaning downloads directory of unused files')
    cleanDownloadsDir(cb)
  }],
  getOsmBoundaries: ['makeDownloadsDir', function (results, cb) {
    overallProgress.beginTask('Downloading osm boundaries')
    asynclib.eachSeries(Object.keys(osmBoundarySources), downloadOsmBoundary, cb)
  }],
<<<<<<< HEAD
  cleanDownloadFolder: ['makeDistDir', 'getOsmBoundaries', function (results, cb) {
    overallProgress.beginTask('cleanDownloadFolder')
    const downloadedFilenames = Object.keys(osmBoundarySources).map(name => `${name}.json`)
    fs.readdir('downloads', (err, files) => {
      if (err) return cb(err)
      asynclib.each(
        files,
        (file, fileCb) => {
          if (downloadedFilenames.indexOf(file) === -1) {
            return fs.unlink(path.join('downloads', file), fileCb)
          }
          fileCb()
        },
        cb
      )
    })
  }],
  zipInputData: ['cleanDownloadFolder', function (results, cb) {
=======
  zipInputData: ['cleanDownloadsDir', 'makeDistDir', 'getOsmBoundaries', function (results, cb) {
>>>>>>> 96dfadc3
    overallProgress.beginTask('Zipping up input data')
    exec('zip ' + distDir + '/input-data.zip ' + downloadsDir +
         '/* timezones.json osmBoundarySources.json expectedZoneOverlaps.json', cb)
  }],
  downloadLastRelease: ['makeDistDir', function (results, cb) {
    if (process.argv.indexOf('analyze-changes') > -1) {
      overallProgress.beginTask('Downloading last release for analysis')
      downloadLastRelease(cb)
    } else {
      overallProgress.beginTask('WARNING: Skipping download of last release for analysis!')
    }
  }],
  createZones: ['makeDistDir', 'getOsmBoundaries', function (results, cb) {
    overallProgress.beginTask('Creating timezone boundaries')
    asynclib.each(Object.keys(zoneCfg), makeTimezoneBoundary, cb)
  }],
  validateZones: ['createZones', function (results, cb) {
    overallProgress.beginTask('Validating timezone boundaries')
    loadDistZonesIntoMemory()
    if (argv.no_validation) {
      console.warn('WARNING: Skipping validation!')
      cb()
    } else {
      cb(validateTimezoneBoundaries())
    }
  }],
  addOceans: ['validateZones', function (results, cb) {
    overallProgress.beginTask('Adding oceans')
    addOceans(cb)
  }],
  mergeZones: ['addOceans', function (results, cb) {
    overallProgress.beginTask('Merging zones')
    combineAndWriteZones(cb)
  }],
  zipGeoJson: ['mergeZones', function (results, cb) {
    if (argv.skip_zip) {
      overallProgress.beginTask('Skipping zip')
      return cb()
    }
    overallProgress.beginTask('Zipping geojson')
    const zipFile = distDir + '/timezones.geojson.zip'
    const jsonFile = distDir + '/combined.json'
    exec('zip ' + zipFile + ' ' + jsonFile, cb)
  }],
  zipGeoJsonWithOceans: ['mergeZones', function (results, cb) {
    if (argv.skip_zip) {
      overallProgress.beginTask('Skipping with oceans zip')
      return cb()
    }
    overallProgress.beginTask('Zipping geojson with oceans')
    const zipFile = distDir + '/timezones-with-oceans.geojson.zip'
    const jsonFile = distDir + '/combined-with-oceans.json'
    exec('zip ' + zipFile + ' ' + jsonFile, cb)
  }],
  makeShapefile: ['mergeZones', function (results, cb) {
    if (argv.skip_shapefile) {
      overallProgress.beginTask('Skipping shapefile creation')
      return cb()
    }
    overallProgress.beginTask('Converting from geojson to shapefile')
    const shapeFileGlob = distDir + '/combined-shapefile.*'
    rimraf.sync(shapeFileGlob)
    const shapeFile = distDir + '/combined-shapefile.shp'
    const jsonFile = distDir + '/combined.json'
    exec(
      'ogr2ogr -f "ESRI Shapefile" ' + shapeFile + ' ' + jsonFile,
      function (err, stdout, stderr) {
        if (err) { return cb(err) }
        const shapeFileZip = distDir + '/timezones.shapefile.zip'
        exec('zip ' + shapeFileZip + ' ' + shapeFileGlob, cb)
      }
    )
  }],
  makeShapefileWithOceans: ['mergeZones', function (results, cb) {
    if (argv.skip_shapefile) {
      overallProgress.beginTask('Skipping with oceans shapefile creation')
      return cb()
    }
    overallProgress.beginTask('Converting from geojson with oceans to shapefile')
    const shapeFileGlob = distDir + '/combined-shapefile-with-oceans.*'
    rimraf.sync(shapeFileGlob)
    const shapeFile = distDir + '/combined-shapefile-with-oceans.shp'
    const jsonFile = distDir + '/combined-with-oceans.json'
    exec(
      'ogr2ogr -f "ESRI Shapefile" ' + shapeFile + ' ' + jsonFile,
      function (err, stdout, stderr) {
        if (err) { return cb(err) }
        const shapeFileZip = distDir + '/timezones-with-oceans.shapefile.zip'
        exec('zip ' + shapeFileZip + ' ' + shapeFileGlob, cb)
      }
    )
  }],
  makeListOfTimeZoneNames: function (cb) {
    overallProgress.beginTask('Writing timezone names to file')
    let zoneNames = Object.keys(zoneCfg)
    oceanZones.forEach(oceanZone => {
      zoneNames.push(oceanZone.tzid)
    })
    if (includedZones.length > 0) {
      zoneNames = zoneNames.filter(zoneName => includedZones.indexOf(zoneName) > -1)
    }
    if (excludedZones.length > 0) {
      zoneNames = zoneNames.filter(zoneName => excludedZones.indexOf(zoneName) === -1)
    }
    fs.writeFile(
      distDir + '/timezone-names.json',
      JSON.stringify(zoneNames),
      cb
    )
  },
  analyzeChangesFromLastRelease: ['downloadLastRelease', 'mergeZones', function (results, cb) {
    if (process.argv.indexOf('analyze-changes') > -1) {
      overallProgress.beginTask('Analyzing changes from last release')
      analyzeChangesFromLastRelease(cb)
    } else {
      overallProgress.beginTask('WARNING: Skipping analysis of changes from last release!')
    }
  }]
}

const overallProgress = new ProgressStats('Overall', Object.keys(autoScript).length)

asynclib.auto(autoScript, function (err, results) {
  console.log('done')
  if (err) {
    console.log('error!', err)
  }
})<|MERGE_RESOLUTION|>--- conflicted
+++ resolved
@@ -769,7 +769,6 @@
     overallProgress.beginTask('Downloading osm boundaries')
     asynclib.eachSeries(Object.keys(osmBoundarySources), downloadOsmBoundary, cb)
   }],
-<<<<<<< HEAD
   cleanDownloadFolder: ['makeDistDir', 'getOsmBoundaries', function (results, cb) {
     overallProgress.beginTask('cleanDownloadFolder')
     const downloadedFilenames = Object.keys(osmBoundarySources).map(name => `${name}.json`)
@@ -788,9 +787,6 @@
     })
   }],
   zipInputData: ['cleanDownloadFolder', function (results, cb) {
-=======
-  zipInputData: ['cleanDownloadsDir', 'makeDistDir', 'getOsmBoundaries', function (results, cb) {
->>>>>>> 96dfadc3
     overallProgress.beginTask('Zipping up input data')
     exec('zip ' + distDir + '/input-data.zip ' + downloadsDir +
          '/* timezones.json osmBoundarySources.json expectedZoneOverlaps.json', cb)
